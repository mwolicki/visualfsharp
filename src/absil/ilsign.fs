﻿// Copyright (c) Microsoft Open Technologies, Inc.  All Rights Reserved.  Licensed under the Apache License, Version 2.0.  See License.txt in the project root for license information.

module internal Microsoft.FSharp.Compiler.AbstractIL.Internal.StrongNameSign

#nowarn "9"

open System
open System.IO
open System.Collections.Immutable
open System.Reflection.PortableExecutable
open System.Security.Cryptography
open System.Runtime.InteropServices

    type KeyType = 
    | Public
    | KeyPair

    let ALG_TYPE_RSA = int (2 <<< 9)
    let ALG_CLASS_KEY_EXCHANGE = int (5 <<< 13)
    let ALG_CLASS_SIGNATURE = int(1 <<< 13)
    let CALG_RSA_KEYX = int(ALG_CLASS_KEY_EXCHANGE ||| ALG_TYPE_RSA)
    let CALG_RSA_SIGN = int(ALG_CLASS_SIGNATURE ||| ALG_TYPE_RSA)

    let ALG_CLASS_HASH = int(4 <<< 13)
    let ALG_TYPE_ANY =   int(0)
    let CALG_SHA1 =      int(ALG_CLASS_HASH ||| ALG_TYPE_ANY ||| 4)
    let CALG_SHA_256 =   int(ALG_CLASS_HASH ||| ALG_TYPE_ANY ||| 12)
    let CALG_SHA_384 =   int(ALG_CLASS_HASH ||| ALG_TYPE_ANY ||| 13) 
    let CALG_SHA_512 =   int(ALG_CLASS_HASH ||| ALG_TYPE_ANY ||| 14) 

    let PUBLICKEYBLOB = int(0x6)
    let PRIVATEKEYBLOB = int(0x7)  
    let BLOBHEADER_CURRENT_BVERSION = int(0x2)
    let BLOBHEADER_LENGTH = int(20)
    let RSA_PUB_MAGIC = int(0x31415352)
    let RSA_PRIV_MAGIC = int(0x32415352)

    let getResourceString (_, str) = str

    [<StructLayout(LayoutKind.Explicit)>]
    type ByteArrayUnion = 
        struct 
            [<FieldOffset(0)>]
            val UnderlyingArray: byte[]

            [<FieldOffset(0)>]val ImmutableArray: ImmutableArray<byte>
            new (immutableArray:ImmutableArray<byte>) = { UnderlyingArray = Array.empty<byte> ; ImmutableArray = immutableArray}
        end

    let getUnderlyingArray (array:ImmutableArray<byte>) =ByteArrayUnion(array).UnderlyingArray

    // Compute a hash over the elements of an assembly manifest file that should
    // remain static (skip checksum, Authenticode signatures and strong name signature blob)
    let hashAssembly (peReader:PEReader) (hashAlgorithm:IncrementalHash ) =
        // Hash content of all headers
        let peHeaders = peReader.PEHeaders;
        let peHeaderOffset = peHeaders.PEHeaderStartOffset;

        // Even though some data in OptionalHeader is different for 32 and 64,  this field is the same
        let checkSumOffset = peHeaderOffset + 0x40;                         // offsetof(IMAGE_OPTIONAL_HEADER, CheckSum)
        let securityDirectoryEntryOffset, peHeaderSize =
            match peHeaders.PEHeader.Magic with
            | PEMagic.PE32 ->       peHeaderOffset + 0x80, 0xE0             // offsetof(IMAGE_OPTIONAL_HEADER32, DataDirectory[IMAGE_DIRECTORY_ENTRY_SECURITY]), sizeof(IMAGE_OPTIONAL_HEADER32)
            | PEMagic.PE32Plus ->   peHeaderOffset + 0x90,0xF0              // offsetof(IMAGE_OPTIONAL_HEADER64, DataDirectory[IMAGE_DIRECTORY_ENTRY_SECURITY]), sizeof(IMAGE_OPTIONAL_HEADER64)
            | _ -> raise (BadImageFormatException(getResourceString(FSComp.SR.ilSignInvalidMagicValue())))

        let allHeadersSize = peHeaderOffset + peHeaderSize + int(peHeaders.CoffHeader.NumberOfSections) * 0x28;      // sizeof(IMAGE_SECTION_HEADER)
        let allHeaders = 
            let array:byte[] = Array.zeroCreate<byte> allHeadersSize
            peReader.GetEntireImage().GetContent().CopyTo(0, array, 0, allHeadersSize);
            array

        // Clear checksum and security data directory
        for i in 0 .. 3 do allHeaders.[checkSumOffset + i] <- 0uy
        for i in 0 .. 7 do allHeaders.[securityDirectoryEntryOffset + i] <- 0uy
        hashAlgorithm.AppendData(allHeaders, 0, allHeadersSize)

        // Hash content of all sections
        let signatureDirectory = peHeaders.CorHeader.StrongNameSignatureDirectory
        let signatureStart =
            match peHeaders.TryGetDirectoryOffset(signatureDirectory) with 
            | true, value -> value
            | _           -> raise (BadImageFormatException(getResourceString(FSComp.SR.ilSignBadImageFormat())))
        let signatureEnd = signatureStart + signatureDirectory.Size
        let buffer = getUnderlyingArray (peReader.GetEntireImage().GetContent())
        let sectionHeaders = peHeaders.SectionHeaders

        for i in 0 .. (sectionHeaders.Length - 1) do
            let section = sectionHeaders.[i]
            let mutable st = section.PointerToRawData
            let en = st + section.SizeOfRawData

            if st <= signatureStart && signatureStart < en then do
                // The signature should better end within this section as well
                if not ( (st < signatureEnd) && (signatureEnd <= en)) then raise (BadImageFormatException())

                // Signature starts within this section - hash everything up to the signature start
                hashAlgorithm.AppendData(buffer, st, signatureStart - st)

                // Trim what we have written
                st <- signatureEnd

            hashAlgorithm.AppendData(buffer, st, en - st)
            ()
        hashAlgorithm.GetHashAndReset()

    type BlobReader = 
        val mutable _blob:byte[]
        val mutable _offset:int
        new (blob:byte[]) = { _blob = blob; _offset = 0; }

        member x.ReadInt32:int =
            let offset = x._offset
            x._offset <- offset + 4
            int(x._blob.[offset]) ||| (int (x._blob.[offset + 1]) <<< 8) ||| (int (x._blob.[offset + 2]) <<< 16) ||| (int (x._blob.[offset + 3]) <<< 24)

        member x.ReadBigInteger (length:int):byte[] =
            let arr:byte[] = Array.zeroCreate<byte> length
            Array.Copy(x._blob, x._offset, arr, 0, length) |> ignore
            x._offset <- x._offset  + length;
            arr |> Array.rev

    let RSAParamatersFromBlob (blob:byte[]) keyType =
        let mutable reader = BlobReader(blob)
        if reader.ReadInt32 <> 0x00000207 && keyType = KeyType.KeyPair then raise (CryptographicException(getResourceString(FSComp.SR.ilSignPrivateKeyExpected())))
        reader.ReadInt32 |>ignore                                                                                                       // ALG_ID
        if reader.ReadInt32 <> RSA_PRIV_MAGIC then raise (CryptographicException(getResourceString(FSComp.SR.ilSignRsaKeyExpected())))  // 'RSA2'
        let byteLen, halfLen = 
            let bitLen = reader.ReadInt32
            match bitLen % 16 with
            | 0 -> (bitLen / 8, bitLen / 16)
            | _ -> raise (CryptographicException(getResourceString(FSComp.SR.ilSignInvalidBitLen())))
        let mutable key = RSAParameters()
        key.Exponent <- reader.ReadBigInteger(4)
        key.Modulus <- reader.ReadBigInteger(byteLen)
        key.P <- reader.ReadBigInteger(halfLen)
        key.Q <- reader.ReadBigInteger(halfLen)
        key.DP <- reader.ReadBigInteger(halfLen)
        key.DQ <- reader.ReadBigInteger(halfLen)
        key.InverseQ <- reader.ReadBigInteger(halfLen)
        key.D <- reader.ReadBigInteger(byteLen)
        key

    let toCLRKeyBlob (rsaParameters:RSAParameters) (algId:int) : byte[] = 
        let validateRSAField (field:byte[]) expected (name:string) =
            if field <> null && field.Length <> expected then 
                raise (CryptographicException(String.Format(getResourceString(FSComp.SR.ilSignInvalidRSAParams()), name)))

        // The original FCall this helper emulates supports other algId's - however, the only algid we need to support is CALG_RSA_KEYX. We will not port the codepaths dealing with other algid's. 
        if algId <> CALG_RSA_KEYX then raise (CryptographicException(getResourceString(FSComp.SR.ilSignInvalidAlgId())))

        // Validate the RSA structure first. 
        if rsaParameters.Modulus = null then raise (CryptographicException(String.Format(getResourceString(FSComp.SR.ilSignInvalidRSAParams()), "Modulus")))
        if rsaParameters.Exponent = null || rsaParameters.Exponent.Length > 4 then raise (CryptographicException(String.Format(getResourceString(FSComp.SR.ilSignInvalidRSAParams()), "Exponent")))

        let modulusLength = rsaParameters.Modulus.Length
        let halfModulusLength = (modulusLength + 1) / 2

        // We assume that if P != null, then so are Q, DP, DQ, InverseQ and D and indicate KeyPair RSA Parameters
        let isPrivate =
            if rsaParameters.P <> null then
                validateRSAField (rsaParameters.P) halfModulusLength "P"
                validateRSAField (rsaParameters.Q) halfModulusLength "Q"
                validateRSAField (rsaParameters.DP) halfModulusLength "DP"
                validateRSAField (rsaParameters.InverseQ) halfModulusLength "InverseQ"
                validateRSAField (rsaParameters.D) halfModulusLength "D"
                true
            else false

        let key =
            use ms = new MemoryStream()
            use bw = new BinaryWriter(ms)

            bw.Write(int(CALG_RSA_SIGN))                                                // CLRHeader.aiKeyAlg 
            bw.Write(int(CALG_SHA1))                                                    // CLRHeader.aiHashAlg 
            bw.Write(int(modulusLength + BLOBHEADER_LENGTH))                            // CLRHeader.KeyLength

            // Write out the BLOBHEADER 
            bw.Write(byte(if isPrivate = true then PRIVATEKEYBLOB else PUBLICKEYBLOB))  // BLOBHEADER.bType 
            bw.Write(byte(BLOBHEADER_CURRENT_BVERSION))                                 // BLOBHEADER.bVersion 
            bw.Write(int16(0))                                                          // BLOBHEADER.wReserved 
            bw.Write(int(CALG_RSA_SIGN))                                                // BLOBHEADER.aiKeyAlg 

            // Write the RSAPubKey header 
            bw.Write(int(if isPrivate then RSA_PRIV_MAGIC else RSA_PUB_MAGIC))          // RSAPubKey.magic 
            bw.Write(int(modulusLength * 8))                                            // RSAPubKey.bitLen 

            let expAsDword =
                let mutable buffer = int(0)
                for i in 0 .. rsaParameters.Exponent.Length - 1 do
                   buffer <- (buffer <<< 8) ||| int(rsaParameters.Exponent.[i])
                buffer

            bw.Write(expAsDword)                                                        // RSAPubKey.pubExp 
            bw.Write(rsaParameters.Modulus |> Array.rev)                                // Copy over the modulus for both public and private 
            if isPrivate = true then do
                bw.Write(rsaParameters.P  |> Array.rev)
                bw.Write(rsaParameters.Q  |> Array.rev) 
                bw.Write(rsaParameters.DP |> Array.rev) 
                bw.Write(rsaParameters.DQ |> Array.rev) 
                bw.Write(rsaParameters.InverseQ |> Array.rev)
                bw.Write(rsaParameters.D |> Array.rev)

            bw.Flush()
            ms.ToArray()
        key

    let createSignature (hash:byte[]) (keyBlob:byte[]) keyType =
        use rsa = RSA.Create()
        rsa.ImportParameters(RSAParamatersFromBlob keyBlob keyType)
        let signature = rsa.SignHash(hash, HashAlgorithmName.SHA1, RSASignaturePadding.Pkcs1)
        signature |>Array.rev

    let patchSignature (stream:Stream) (peReader:PEReader) (signature:byte[]) =
        let peHeaders = peReader.PEHeaders
        let signatureDirectory = peHeaders.CorHeader.StrongNameSignatureDirectory
        let signatureOffset =
            if signatureDirectory.Size > signature.Length then raise (BadImageFormatException(getResourceString(FSComp.SR.ilSignInvalidSignatureSize())))
            match peHeaders.TryGetDirectoryOffset(signatureDirectory) with
            | false, _              -> raise (BadImageFormatException(getResourceString(FSComp.SR.ilSignNoSignatureDirectory())))
            | true, signatureOffset -> int64(signatureOffset)
        stream.Seek(signatureOffset, SeekOrigin.Begin) |>ignore
        stream.Write(signature, 0, signature.Length)

        let corHeaderFlagsOffset = int64(peHeaders.CorHeaderStartOffset + 16)           // offsetof(IMAGE_COR20_HEADER, Flags)
        stream.Seek(corHeaderFlagsOffset, SeekOrigin.Begin) |>ignore
        stream.WriteByte((byte)(peHeaders.CorHeader.Flags ||| CorFlags.StrongNameSigned))
        ()

    let signStream stream keyBlob =
        use peReader = new PEReader(stream, PEStreamOptions.PrefetchEntireImage ||| PEStreamOptions.LeaveOpen)
        let hash =
            use hashAlgorithm = IncrementalHash.CreateHash(HashAlgorithmName.SHA1)
            hashAssembly peReader hashAlgorithm
        let signature = createSignature hash keyBlob KeyType.KeyPair
        patchSignature stream peReader signature

    let signFile filename keyBlob =
        use fs = File.Open(filename, FileMode.Open, FileAccess.ReadWrite)
        signStream fs keyBlob

    let signatureSize (pk:byte[]) =
        if pk.Length < 25 then raise (CryptographicException(getResourceString(FSComp.SR.ilSignInvalidPKBlob())))
        let mutable reader = BlobReader(pk)
        reader.ReadBigInteger(12) |> ignore                                                     // Skip CLRHeader
        reader.ReadBigInteger(8)  |> ignore                                                     // Skip BlobHeader
        let magic = reader.ReadInt32                                                            // Read magic
        if not (magic = RSA_PRIV_MAGIC || magic = RSA_PUB_MAGIC) then                           // RSAPubKey.magic 
            raise (CryptographicException(getResourceString(FSComp.SR.ilSignInvalidPKBlob())))
        let x = reader.ReadInt32 / 8
        x

    // Returns a CLR Format Blob public key
<<<<<<< HEAD
    let getPublicKeyForKeyPair keyBlob =
        use rsa = new RSACryptoServiceProvider()
=======
    let GetPublicKeyForKeyPair keyBlob =
        use rsa = RSA.Create()
>>>>>>> fdbd19e8
        rsa.ImportParameters(RSAParamatersFromBlob keyBlob KeyType.KeyPair)
        let rsaParameters = rsa.ExportParameters(false)
        toCLRKeyBlob rsaParameters CALG_RSA_KEYX<|MERGE_RESOLUTION|>--- conflicted
+++ resolved
@@ -251,13 +251,8 @@
         x
 
     // Returns a CLR Format Blob public key
-<<<<<<< HEAD
     let getPublicKeyForKeyPair keyBlob =
-        use rsa = new RSACryptoServiceProvider()
-=======
-    let GetPublicKeyForKeyPair keyBlob =
         use rsa = RSA.Create()
->>>>>>> fdbd19e8
         rsa.ImportParameters(RSAParamatersFromBlob keyBlob KeyType.KeyPair)
         let rsaParameters = rsa.ExportParameters(false)
         toCLRKeyBlob rsaParameters CALG_RSA_KEYX