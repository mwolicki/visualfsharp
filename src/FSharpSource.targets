--- conflicted
+++ resolved
@@ -20,24 +20,11 @@
         <When Condition="'$(ProjectLanguage)' == 'FSharp'">
           <Choose>
             <When Condition="'$(AssemblyName)' == 'FSharp.Core'">
-<<<<<<< HEAD
               <PropertyGroup Condition="'$(TargetFramework)' == 'portable47' or '$(TargetFramework)' == 'portable7' or '$(TargetFramework)' == 'portable78' or '$(TargetFramework)' == 'portable259' or '$(TargetFramework)' == 'coreclr'">
                 <IsPortableProfile>true</IsPortableProfile>
               </PropertyGroup>
               <PropertyGroup>
-                <OtherFlags Condition="'$(TargetFramework)' != 'net20' and $(IsPortableProfile) != 'true'">$(OtherFlags) --version:4.4.0.9055</OtherFlags>
-                <OtherFlags Condition="'$(TargetFramework)' == 'net20'">$(OtherFlags) --version:2.4.0.9055</OtherFlags>
-                <OtherFlags Condition="'$(TargetFramework)' == 'portable7'">$(OtherFlags) --version:3.7.4.9055</OtherFlags>
-                <OtherFlags Condition="'$(TargetFramework)' == 'portable47'">$(OtherFlags) --version:3.47.4.9055</OtherFlags>
-                <OtherFlags Condition="'$(TargetFramework)' == 'portable78'">$(OtherFlags) --version:3.78.4.9055</OtherFlags>
-                <OtherFlags Condition="'$(TargetFramework)' == 'portable259'">$(OtherFlags) --version:3.259.4.9055</OtherFlags>
-
-                <!-- TBD: consider better version number than 3.999.4.40955 Ideally it should be 4.4.0.9055 and be the new f#.cor for both desktop and coreclr -->
-                <OtherFlags Condition="'$(TargetFramework)' == 'coreclr'">$(OtherFlags) --version:3.999.4.9055</OtherFlags>
-=======
-               <PropertyGroup>
                 <OtherFlags>$(OtherFlags) --version:$(FSCoreVersion)</OtherFlags>
->>>>>>> d99ceb18
                 <OtherFlags>$(OtherFlags) --delaysign+ --keyfile:"$(FSharpSourcesRoot)\fsharp\msft.pubkey"</OtherFlags>
                 <DefineConstants>STRONG_NAME_AND_DELAY_SIGN_FSHARP_COMPILER_WITH_MSFT_KEY;$(DefineConstants)</DefineConstants>
                 <StrongNames>true</StrongNames>
