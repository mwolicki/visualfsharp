﻿// Copyright (c) Microsoft Corporation.  All Rights Reserved.  Licensed under the Apache License, Version 2.0.  See License.txt in the project root for license information.

namespace Microsoft.VisualStudio.FSharp.Editor

open System
open System.Composition
open System.Collections.Immutable
open System.Collections.Generic
open System.Threading
open System.Threading.Tasks

open Microsoft.CodeAnalysis
open Microsoft.CodeAnalysis.Diagnostics
open Microsoft.CodeAnalysis.Host.Mef
open Microsoft.CodeAnalysis.Text
open Microsoft.CodeAnalysis.SolutionCrawler

open Microsoft.FSharp.Compiler
open Microsoft.FSharp.Compiler.SourceCodeServices
open Microsoft.FSharp.Compiler.Range

open Microsoft.VisualStudio.FSharp.LanguageService

[<DiagnosticAnalyzer(FSharpCommonConstants.FSharpLanguageName)>]
type internal FSharpDocumentDiagnosticAnalyzer() =
    inherit DocumentDiagnosticAnalyzer()

<<<<<<< HEAD
    static member GetDiagnostics(filePath: string, sourceText: SourceText, textVersionHash: int, options: FSharpProjectOptions, addSemanticErrors: bool) = 
        async {
            let! parseResults = FSharpLanguageService.Checker.ParseFileInProject(filePath, sourceText.ToString(), options) 
            let! errors = 
                async {
                    if addSemanticErrors then
                        let! checkResultsAnswer = FSharpLanguageService.Checker.CheckFileInProject(parseResults, filePath, textVersionHash, sourceText.ToString(), options) 
                        match checkResultsAnswer with
                        | FSharpCheckFileAnswer.Aborted -> return [||]
                        | FSharpCheckFileAnswer.Succeeded results ->
                            let parseErrors = HashSet parseResults.Errors
                            // In order to eleminate duplicates, we should not return parse errors here because they are returned by `AnalyzeSyntaxAsync` method.
                            return results.Errors |> Array.filter (not << parseErrors.Contains)
                    else
                        return parseResults.Errors
                }
            
            let results = 
              (errors |> Seq.choose(fun error ->
                if error.StartLineAlternate = 0 || error.EndLineAlternate = 0 then
                    // F# error line numbers are one-based. Compiler returns 0 for global errors (reported by ProjectDiagnosticAnalyzer)
                    None
                else
                    // Roslyn line numbers are zero-based
                    let linePositionSpan = LinePositionSpan(LinePosition(error.StartLineAlternate - 1, error.StartColumn),LinePosition(error.EndLineAlternate - 1, error.EndColumn))
                    let textSpan = sourceText.Lines.GetTextSpan(linePositionSpan)
                    
                    // F# compiler report errors at end of file if parsing fails. It should be corrected to match Roslyn boundaries
                    let correctedTextSpan = 
                        if textSpan.End < sourceText.Length then textSpan 
                        else TextSpan.FromBounds(max 0 (sourceText.Length - 1), sourceText.Length)
                    
                    let location = Location.Create(filePath, correctedTextSpan , linePositionSpan)
                    Some(CommonRoslynHelpers.ConvertError(error, location)))
              ).ToImmutableArray()
            return results
        }
=======
    let getChecker(document: Document) =
        document.Project.Solution.Workspace.Services.GetService<FSharpCheckerWorkspaceService>().Checker

    let getProjectInfoManager(document: Document) =
        document.Project.Solution.Workspace.Services.GetService<FSharpCheckerWorkspaceService>().ProjectInfoManager

    static member GetDiagnostics(checker: FSharpChecker, filePath: string, sourceText: SourceText, textVersionHash: int, options: FSharpProjectOptions, addSemanticErrors: bool) = async {
        let! parseResults = checker.ParseFileInProject(filePath, sourceText.ToString(), options) 
        let! errors = async {
            if addSemanticErrors then
                let! checkResultsAnswer = checker.CheckFileInProject(parseResults, filePath, textVersionHash, sourceText.ToString(), options) 
                match checkResultsAnswer with
                | FSharpCheckFileAnswer.Aborted -> return [| |]
                | FSharpCheckFileAnswer.Succeeded(results) -> return results.Errors
            else
                return parseResults.Errors
          }
        
        let results = 
          (errors |> Seq.choose(fun (error) ->
            if error.StartLineAlternate = 0 || error.EndLineAlternate = 0 then
                // F# error line numbers are one-based. Compiler returns 0 for global errors (reported by ProjectDiagnosticAnalyzer)
                None
            else
                // Roslyn line numbers are zero-based
                let linePositionSpan = LinePositionSpan(LinePosition(error.StartLineAlternate - 1, error.StartColumn),LinePosition(error.EndLineAlternate - 1, error.EndColumn))
                let textSpan = sourceText.Lines.GetTextSpan(linePositionSpan)
                // F# compiler report errors at end of file if parsing fails. It should be corrected to match Roslyn boundaries
                let correctedTextSpan = if textSpan.End < sourceText.Length then textSpan else TextSpan.FromBounds(max 0 (sourceText.Length - 1), sourceText.Length)
                let location = Location.Create(filePath, correctedTextSpan , linePositionSpan)
                Some(CommonRoslynHelpers.ConvertError(error, location)))
          ).ToImmutableArray()
        return results
      }
>>>>>>> 30d197e5

    override this.SupportedDiagnostics = CommonRoslynHelpers.SupportedDiagnostics()

    override this.AnalyzeSyntaxAsync(document: Document, cancellationToken: CancellationToken): Task<ImmutableArray<Diagnostic>> =
        let projectInfoManager = getProjectInfoManager document
        async {
            match projectInfoManager.TryGetOptionsForEditingDocumentOrProject(document)  with 
            | Some options ->
                let! sourceText = document.GetTextAsync(cancellationToken) |> Async.AwaitTask
                let! textVersion = document.GetTextVersionAsync(cancellationToken) |> Async.AwaitTask
                return! FSharpDocumentDiagnosticAnalyzer.GetDiagnostics(getChecker document, document.FilePath, sourceText, textVersion.GetHashCode(), options, false)
            | None -> return ImmutableArray<Diagnostic>.Empty
        } |> CommonRoslynHelpers.StartAsyncAsTask cancellationToken


    override this.AnalyzeSemanticsAsync(document: Document, cancellationToken: CancellationToken): Task<ImmutableArray<Diagnostic>> =
        let projectInfoManager = getProjectInfoManager document
        async {
            let! optionsOpt = projectInfoManager.TryGetOptionsForDocumentOrProject(document) 
            match optionsOpt with 
            | Some options ->
                let! sourceText = document.GetTextAsync(cancellationToken) |> Async.AwaitTask
                let! textVersion = document.GetTextVersionAsync(cancellationToken) |> Async.AwaitTask
                return! FSharpDocumentDiagnosticAnalyzer.GetDiagnostics(getChecker document, document.FilePath, sourceText, textVersion.GetHashCode(), options, true)
            | None -> return ImmutableArray<Diagnostic>.Empty
        } |> CommonRoslynHelpers.StartAsyncAsTask cancellationToken
<|MERGE_RESOLUTION|>--- conflicted
+++ resolved
@@ -25,20 +25,51 @@
 type internal FSharpDocumentDiagnosticAnalyzer() =
     inherit DocumentDiagnosticAnalyzer()
 
-<<<<<<< HEAD
-    static member GetDiagnostics(filePath: string, sourceText: SourceText, textVersionHash: int, options: FSharpProjectOptions, addSemanticErrors: bool) = 
+    let getChecker(document: Document) =
+        document.Project.Solution.Workspace.Services.GetService<FSharpCheckerWorkspaceService>().Checker
+
+    let getProjectInfoManager(document: Document) =
+        document.Project.Solution.Workspace.Services.GetService<FSharpCheckerWorkspaceService>().ProjectInfoManager
+    
+    static let errorInfoEqualityComparer =
+        { new IEqualityComparer<FSharpErrorInfo> with 
+            member __.Equals (x, y) =
+                x.FileName = y.FileName &&
+                x.StartLineAlternate = y.StartLineAlternate &&
+                x.EndLineAlternate = y.EndLineAlternate &&
+                x.StartColumn = y.StartColumn &&
+                x.EndColumn = y.EndColumn &&
+                x.Severity = y.Severity &&
+                x.Message = y.Message &&
+                x.Subcategory = y.Subcategory &&
+                x.ErrorNumber = y.ErrorNumber
+            member __.GetHashCode x =
+                let mutable hash = 17
+                hash <- hash * 23 + x.EndLineAlternate.GetHashCode()
+                hash <- hash * 23 + x.EndLineAlternate.GetHashCode()
+                hash <- hash * 23 + x.StartColumn.GetHashCode()
+                hash <- hash * 23 + x.EndColumn.GetHashCode()
+                hash <- hash * 23 + x.Severity.GetHashCode()
+                hash <- hash * 23 + x.Message.GetHashCode()
+                hash <- hash * 23 + x.Subcategory.GetHashCode()
+                hash <- hash * 23 + x.ErrorNumber.GetHashCode()
+                hash 
+        }
+
+    static member GetDiagnostics(checker: FSharpChecker, filePath: string, sourceText: SourceText, textVersionHash: int, options: FSharpProjectOptions, addSemanticErrors: bool) = 
         async {
-            let! parseResults = FSharpLanguageService.Checker.ParseFileInProject(filePath, sourceText.ToString(), options) 
+            let! parseResults = checker.ParseFileInProject(filePath, sourceText.ToString(), options) 
             let! errors = 
                 async {
                     if addSemanticErrors then
-                        let! checkResultsAnswer = FSharpLanguageService.Checker.CheckFileInProject(parseResults, filePath, textVersionHash, sourceText.ToString(), options) 
+                        let! checkResultsAnswer = checker.CheckFileInProject(parseResults, filePath, textVersionHash, sourceText.ToString(), options) 
                         match checkResultsAnswer with
                         | FSharpCheckFileAnswer.Aborted -> return [||]
                         | FSharpCheckFileAnswer.Succeeded results ->
-                            let parseErrors = HashSet parseResults.Errors
                             // In order to eleminate duplicates, we should not return parse errors here because they are returned by `AnalyzeSyntaxAsync` method.
-                            return results.Errors |> Array.filter (not << parseErrors.Contains)
+                            let allErrors = HashSet(results.Errors, errorInfoEqualityComparer)
+                            allErrors.ExceptWith(parseResults.Errors)
+                            return Seq.toArray allErrors
                     else
                         return parseResults.Errors
                 }
@@ -63,42 +94,6 @@
               ).ToImmutableArray()
             return results
         }
-=======
-    let getChecker(document: Document) =
-        document.Project.Solution.Workspace.Services.GetService<FSharpCheckerWorkspaceService>().Checker
-
-    let getProjectInfoManager(document: Document) =
-        document.Project.Solution.Workspace.Services.GetService<FSharpCheckerWorkspaceService>().ProjectInfoManager
-
-    static member GetDiagnostics(checker: FSharpChecker, filePath: string, sourceText: SourceText, textVersionHash: int, options: FSharpProjectOptions, addSemanticErrors: bool) = async {
-        let! parseResults = checker.ParseFileInProject(filePath, sourceText.ToString(), options) 
-        let! errors = async {
-            if addSemanticErrors then
-                let! checkResultsAnswer = checker.CheckFileInProject(parseResults, filePath, textVersionHash, sourceText.ToString(), options) 
-                match checkResultsAnswer with
-                | FSharpCheckFileAnswer.Aborted -> return [| |]
-                | FSharpCheckFileAnswer.Succeeded(results) -> return results.Errors
-            else
-                return parseResults.Errors
-          }
-        
-        let results = 
-          (errors |> Seq.choose(fun (error) ->
-            if error.StartLineAlternate = 0 || error.EndLineAlternate = 0 then
-                // F# error line numbers are one-based. Compiler returns 0 for global errors (reported by ProjectDiagnosticAnalyzer)
-                None
-            else
-                // Roslyn line numbers are zero-based
-                let linePositionSpan = LinePositionSpan(LinePosition(error.StartLineAlternate - 1, error.StartColumn),LinePosition(error.EndLineAlternate - 1, error.EndColumn))
-                let textSpan = sourceText.Lines.GetTextSpan(linePositionSpan)
-                // F# compiler report errors at end of file if parsing fails. It should be corrected to match Roslyn boundaries
-                let correctedTextSpan = if textSpan.End < sourceText.Length then textSpan else TextSpan.FromBounds(max 0 (sourceText.Length - 1), sourceText.Length)
-                let location = Location.Create(filePath, correctedTextSpan , linePositionSpan)
-                Some(CommonRoslynHelpers.ConvertError(error, location)))
-          ).ToImmutableArray()
-        return results
-      }
->>>>>>> 30d197e5
 
     override this.SupportedDiagnostics = CommonRoslynHelpers.SupportedDiagnostics()
 
