--- conflicted
+++ resolved
@@ -69,16 +69,13 @@
     <Compile Include="QuickInfoProvider.fs">
       <Link>QuickInfo\QuickInfoProvider.fs</Link>
     </Compile>
-<<<<<<< HEAD
     <Compile Include="DocumentHighlightsService.fs">
       <Link>DocumentHighlights\DocumentHighlightsService.fs</Link>
-=======
     <Compile Include="RenamedSpansTracker.fs">
       <Link>InlineRename\RenamedSpansTracker.fs</Link>
     </Compile>
     <Compile Include="InlineRenameService.fs">
       <Link>InlineRename\InlineRenameService.fs</Link>
->>>>>>> 74fe130c
     </Compile>
     <Compile Include="ContentType.fs" />
     <Compile Include="FsiCommandService.fs" />
